--- conflicted
+++ resolved
@@ -5,13 +5,10 @@
 
 % STEP 1: Define which simulations are to be run. 
 
-<<<<<<< HEAD
-D = 5;
-Quant = 20;
-=======
+
 D = 50;
 Quant = 100;
->>>>>>> 8cd633e2
+
 rho = 1; % must multiply by x1000
 sigma = 72.20; % must multiply by x100
 nu = 9.78E-3; % Multiply by x10000
