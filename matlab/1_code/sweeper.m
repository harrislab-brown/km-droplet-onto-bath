--- conflicted
+++ resolved
@@ -10,12 +10,7 @@
     "zeta_generator.m", "collectdnPl.m", "legendre_dx.m", ...
     "legendre_ddx.m", "collectPl.m", "my_legendre.m"];
 
-<<<<<<< HEAD
-% A folder which MUST have all the dependencies needed
-safe_folder = ".\D50Quant100\rho1000sigma7220nu98muair0\RhoS1000SigmaS7220\R0350mm\ImpDefCornerAng180U38";
 
-=======
->>>>>>> 3d19472a
 % Initial folder to go back to
 root = pwd;
 
@@ -24,6 +19,7 @@
 
 % To force and repeat sweeps (.mat)
 force_sweep = false;
+
 files = dir("**/*ExactSH.m");
 for ii = 1:length(files)
     cd(files(ii).folder);
