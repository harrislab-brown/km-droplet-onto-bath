--- conflicted
+++ resolved
@@ -128,15 +128,11 @@
         b = openfig(figname);
         b = b.Children;
         
-<<<<<<< HEAD
-        scatter(b(1), plotpting_data.We,plotting_data.max_deflection,'MarkerEdgeColor',  [ 0.4660    0.6740    0.1880],'LineWidth',4);
-        scatter(b(2), plotting_data.We,plotting_data.contact_time,'MarkerEdgeColor',    [ 0.4660    0.6740    0.1880],'LineWidth',4);
-        scatter(b(3), plotting_data.We,plotting_data.coef_restitution,'MarkerEdgeColor',[ 0.4660    0.6740    0.1880],'LineWidth',4);
-=======
+
         scatter(b(1), plotting_data.Westar,plotting_data.max_deflection,'MarkerEdgeColor',  [ 0.4660    0.6740    0.1880],'LineWidth',4);
         scatter(b(2), plotting_data.Westar,plotting_data.contact_time,'MarkerEdgeColor',    [ 0.4660    0.6740    0.1880],'LineWidth',4);
         scatter(b(3), plotting_data.Westar,plotting_data.coef_restitution,'MarkerEdgeColor',[ 0.4660    0.6740    0.1880],'LineWidth',4);
->>>>>>> ba6cb464
+
     end
 else
     warning("Couldn't find any simulations with the specified parameters");
