--- conflicted
+++ resolved
@@ -2,11 +2,8 @@
 % metrics of the simulation.
 
 % STEP 3: Actually run the simulations. 
-<<<<<<< HEAD
-files = dir("**/etaOri*.mat");
-=======
+
 files = dir("**/etaOri.mat");
->>>>>>> 390006d0
 for ii = 1:length(files)
     cd(files(ii).folder);
     
