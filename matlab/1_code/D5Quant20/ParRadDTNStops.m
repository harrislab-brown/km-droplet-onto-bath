--- conflicted
+++ resolved
@@ -204,7 +204,7 @@
         
         
         save(['DTNnew345nr',num2str(nr),'D',num2str(D),'refp',num2str(refp),'.mat'],'DTNnew345')
-<<<<<<< HEAD
+
     end
 %         
 %         runtime = toc;
@@ -234,36 +234,7 @@
 %         disp('No pool exists.')
 %     end  
 %     %exit
-=======
-        
-        runtime = toc;
-        if runtime >= maxtime
-            reStartAt = ll + poolnum*workerload;
-            save('reStartAt.mat','reStartAt')
-            runNumber = 1;
-            save('runNumber.mat','runNumber')
-            % Shut down the pool.
-            if ~isempty(gcp('nocreate'))
-                delete(gcp);
-            else
-                disp('No pool exists.')
-            end
-            % exit
-        end 
-    end
-    save(['DTNnew345nr',num2str(nr),'D',num2str(D),'refp',num2str(refp),'.mat'],'DTNnew345')
-    reStartAt = nr+1;
-    save('reStartAt.mat','reStartAt')
-    runNumber = 1;
-    save('runNumber.mat','runNumber')
-    % Shut down the pool.
-    if ~isempty(gcp('nocreate'))
-        delete(gcp);
-    else
-        disp('No pool exists.')
-    end  
-    % exit
->>>>>>> c5eed6d5
+
 elseif runNumber > 0
     load('nr.mat','nr')
     load('D.mat','D')
@@ -280,11 +251,9 @@
     dtheta = 2*pi/numer;%use pi/even number
     
     if reStartAt > nr
-<<<<<<< HEAD
+
         %exit
-=======
-        % exit
->>>>>>> c5eed6d5
+
     else
         load(['DTNnew345nr',num2str(nr),'D',num2str(D),'refp',num2str(refp),'.mat'],'DTNnew345')
         for ll = reStartAt:poolnum*workerload:nr 
@@ -347,11 +316,9 @@
                 else
                     disp('No pool exists.')
                 end
-<<<<<<< HEAD
+
                 %exit
-=======
-                % exit
->>>>>>> c5eed6d5
+
             end
         end
         save(['DTNnew345nr',num2str(nr),'D',num2str(D),'refp',num2str(refp),'.mat'],'DTNnew345')
@@ -365,10 +332,8 @@
         else
             disp('No pool exists.')
         end  
-<<<<<<< HEAD
-        %exit
-=======
+
         % exit
->>>>>>> c5eed6d5
+
     end
 end