--- conflicted
+++ resolved
@@ -9,22 +9,14 @@
 %load('runNumber.mat','runNumber'); 
 runNumber = 0; %-%-
 if exist('z.mat', 'file') == 2
-<<<<<<< HEAD
-   throw("Exporting data is going to be overwritten. Please re-allocate files to avoid loss of data");
-=======
     throw("Exporting data is going to overwrite on existing files. Realocate those files to avoid loss of data");
->>>>>>> d5e48e48
 end
 
 if runNumber == 0
     U0 = 38; save('U0.mat','U0')%impact velocity in cm/s (unit of velocity for the problem)
     Ang = 180; save('Ang.mat','Ang') %contact angle to be imposed
     % #--- 
-<<<<<<< HEAD
-    N = 50; % Number of harmonics contributing to the oscillation
-=======
     N = 40; % Number of harmonics contributing to the oscillation
->>>>>>> d5e48e48
     % #---0
     cd ..
     load('Ro.mat','Ro')%Sphere's radius in CGS
